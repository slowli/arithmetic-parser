--- conflicted
+++ resolved
@@ -18,11 +18,9 @@
 - Decouple `ExecutableModule` compilation and execution. This allows distinguishing
   between errors on these two steps and gives more control over module lifecycle. (#32)
 
-<<<<<<< HEAD
+- Make complex number support optional. (#39)
+
 - Support integer and modular arithmetics.
-=======
-- Make complex number support optional. (#39)
->>>>>>> fcf4d942
 
 ### Changed
 
